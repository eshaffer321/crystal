--- conflicted
+++ resolved
@@ -11,7 +11,6 @@
     "copy:assets": "mkdirp dist/main/src/database/migrations",
     "lint": "eslint src --ext .ts",
     "typecheck": "tsc --noEmit",
-<<<<<<< HEAD
     "db:create-migration": "ts-node src/database/cli/create-migration.ts",
     "db:migrate": "ts-node src/database/cli/run-migrations.ts up",
     "db:rollback": "ts-node src/database/cli/run-migrations.ts down",
@@ -20,12 +19,10 @@
     "db:validate": "ts-node src/database/utils/migrationValidator.ts",
     "db:test": "jest src/database/test/migration.test.ts",
     "db:test:ci": "ts-node src/database/test/ci-startup-test.ts",
-    "db:test:all": "scripts/test-database-migrations.sh"
-=======
+    "db:test:all": "scripts/test-database-migrations.sh",
     "test": "vitest",
     "test:watch": "vitest --watch",
     "test:coverage": "vitest --coverage"
->>>>>>> bf5b7a0b
   },
   "dependencies": {
     "@anthropic-ai/claude-code": "^1.0.33",
@@ -54,12 +51,8 @@
     "eslint": "^9.17.0",
     "mkdirp": "^3.0.1",
     "rimraf": "^6.0.1",
-<<<<<<< HEAD
     "ts-node": "^10.9.2",
-    "typescript": "^5.7.2"
-=======
     "typescript": "^5.7.2",
     "vitest": "^2.1.8"
->>>>>>> bf5b7a0b
   }
 }