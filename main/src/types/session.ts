export interface Session {
  id: string;
  name: string;
  worktreePath: string;
  prompt: string;
  status: 'initializing' | 'ready' | 'running' | 'waiting' | 'stopped' | 'completed_unviewed' | 'error';
  pid?: number;
  createdAt: Date;
  lastActivity?: Date;
  output: string[];
  jsonMessages: any[];
  error?: string;
  isRunning?: boolean;
  lastViewedAt?: string;
  permissionMode?: 'approve' | 'ignore';
  runStartedAt?: string;
  isMainRepo?: boolean;
  displayOrder?: number;
  projectId?: number;
  folderId?: string;
  isFavorite?: boolean;
  autoCommit?: boolean;
  model?: string;
  archived?: boolean;
<<<<<<< HEAD
=======
  baseCommit?: string;
  baseBranch?: string;
  commitMode?: 'structured' | 'checkpoint' | 'disabled';
  commitModeSettings?: string; // JSON string of CommitModeSettings
>>>>>>> ced14e19
}

export interface CreateSessionRequest {
  prompt: string;
  worktreeTemplate?: string;
  count?: number;
  permissionMode?: 'approve' | 'ignore';
  projectId?: number;
  baseBranch?: string;
  autoCommit?: boolean;
  model?: string;
  commitMode?: 'structured' | 'checkpoint' | 'disabled';
  commitModeSettings?: string; // JSON string of CommitModeSettings
}

export interface SessionUpdate {
  status?: Session['status'];
  lastActivity?: Date;
  error?: string;
  run_started_at?: string | null;
  model?: string;
}

export interface SessionOutput {
  sessionId: string;
  type: 'stdout' | 'stderr' | 'json';
  data: string | any;
  timestamp: Date;
}<|MERGE_RESOLUTION|>--- conflicted
+++ resolved
@@ -22,13 +22,10 @@
   autoCommit?: boolean;
   model?: string;
   archived?: boolean;
-<<<<<<< HEAD
-=======
   baseCommit?: string;
   baseBranch?: string;
   commitMode?: 'structured' | 'checkpoint' | 'disabled';
   commitModeSettings?: string; // JSON string of CommitModeSettings
->>>>>>> ced14e19
 }
 
 export interface CreateSessionRequest {
