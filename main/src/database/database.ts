--- conflicted
+++ resolved
@@ -75,99 +75,8 @@
       throw error;
     }
 
-<<<<<<< HEAD
     // All database migrations are now handled by the migration system above.
     // No additional manual schema changes should be added here.
-=======
-    // Add worktree_folder column to projects table if it doesn't exist
-    const projectsTableInfoWorktree = this.db.prepare("PRAGMA table_info(projects)").all();
-    const hasWorktreeFolderColumn = projectsTableInfoWorktree.some((col: any) => col.name === 'worktree_folder');
-    
-    if (!hasWorktreeFolderColumn) {
-      this.db.prepare("ALTER TABLE projects ADD COLUMN worktree_folder TEXT").run();
-      console.log('[Database] Added worktree_folder column to projects table');
-    }
-
-    // Add lastUsedModel column to projects table if it doesn't exist
-    const projectsTableInfoModel = this.db.prepare("PRAGMA table_info(projects)").all();
-    const hasLastUsedModelColumn = projectsTableInfoModel.some((col: any) => col.name === 'lastUsedModel');
-    
-    if (!hasLastUsedModelColumn) {
-      this.db.prepare("ALTER TABLE projects ADD COLUMN lastUsedModel TEXT DEFAULT 'claude-sonnet-4-20250514'").run();
-      console.log('[Database] Added lastUsedModel column to projects table');
-    }
-
-    // Add base_commit and base_branch columns to sessions table if they don't exist
-    const sessionsTableInfoBase = this.db.prepare("PRAGMA table_info(sessions)").all();
-    const hasBaseCommitColumn = sessionsTableInfoBase.some((col: any) => col.name === 'base_commit');
-    const hasBaseBranchColumn = sessionsTableInfoBase.some((col: any) => col.name === 'base_branch');
-    
-    if (!hasBaseCommitColumn) {
-      this.db.prepare("ALTER TABLE sessions ADD COLUMN base_commit TEXT").run();
-      console.log('[Database] Added base_commit column to sessions table');
-    }
-    
-    if (!hasBaseBranchColumn) {
-      this.db.prepare("ALTER TABLE sessions ADD COLUMN base_branch TEXT").run();
-      console.log('[Database] Added base_branch column to sessions table');
-    }
-
-    // Add commit mode settings columns to projects table if they don't exist
-    const projectsTableInfoCommit = this.db.prepare("PRAGMA table_info(projects)").all();
-    const hasCommitModeColumn = projectsTableInfoCommit.some((col: any) => col.name === 'commit_mode');
-    const hasCommitStructuredPromptTemplateColumn = projectsTableInfoCommit.some((col: any) => col.name === 'commit_structured_prompt_template');
-    const hasCommitCheckpointPrefixColumn = projectsTableInfoCommit.some((col: any) => col.name === 'commit_checkpoint_prefix');
-    
-    if (!hasCommitModeColumn) {
-      this.db.prepare("ALTER TABLE projects ADD COLUMN commit_mode TEXT DEFAULT 'checkpoint'").run();
-      console.log('[Database] Added commit_mode column to projects table');
-    }
-    
-    if (!hasCommitStructuredPromptTemplateColumn) {
-      this.db.prepare("ALTER TABLE projects ADD COLUMN commit_structured_prompt_template TEXT").run();
-      console.log('[Database] Added commit_structured_prompt_template column to projects table');
-    }
-    
-    if (!hasCommitCheckpointPrefixColumn) {
-      this.db.prepare("ALTER TABLE projects ADD COLUMN commit_checkpoint_prefix TEXT DEFAULT 'checkpoint: '").run();
-      console.log('[Database] Added commit_checkpoint_prefix column to projects table');
-    }
-
-    // Add commit mode settings columns to sessions table if they don't exist
-    const sessionsTableInfoCommit = this.db.prepare("PRAGMA table_info(sessions)").all();
-    const hasSessionCommitModeColumn = sessionsTableInfoCommit.some((col: any) => col.name === 'commit_mode');
-    const hasSessionCommitModeSettingsColumn = sessionsTableInfoCommit.some((col: any) => col.name === 'commit_mode_settings');
-    
-    if (!hasSessionCommitModeColumn) {
-      this.db.prepare("ALTER TABLE sessions ADD COLUMN commit_mode TEXT").run();
-      console.log('[Database] Added commit_mode column to sessions table');
-    }
-    
-    if (!hasSessionCommitModeSettingsColumn) {
-      this.db.prepare("ALTER TABLE sessions ADD COLUMN commit_mode_settings TEXT").run();
-      console.log('[Database] Added commit_mode_settings column to sessions table');
-    }
-
-    // Migrate existing auto_commit boolean to commit_mode
-    const hasAutoCommitMigrated = this.db.prepare("SELECT value FROM user_preferences WHERE key = 'auto_commit_migrated'").get();
-    if (!hasAutoCommitMigrated) {
-      console.log('[Database] Migrating auto_commit boolean to commit_mode...');
-      
-      // Update sessions: auto_commit=true -> commit_mode='checkpoint', auto_commit=false -> commit_mode='disabled'
-      this.db.prepare(`
-        UPDATE sessions 
-        SET commit_mode = CASE 
-          WHEN auto_commit = 1 THEN 'checkpoint'
-          ELSE 'disabled'
-        END
-        WHERE commit_mode IS NULL
-      `).run();
-      
-      // Mark migration as complete
-      this.db.prepare("INSERT INTO user_preferences (key, value) VALUES ('auto_commit_migrated', 'true')").run();
-      console.log('[Database] Completed auto_commit migration');
-    }
->>>>>>> ced14e19
   }
 
   // Project operations
