import { useState, useEffect } from 'react';
import { useSessionStore } from '../stores/sessionStore';
import { useNavigationStore } from '../stores/navigationStore';
import { StatusIndicator } from './StatusIndicator';
import { GitStatusIndicator } from './GitStatusIndicator';
import { API } from '../utils/api';
import { Star, Archive } from 'lucide-react';
import type { Session, GitStatus } from '../types/session';

interface SessionListItemProps {
  session: Session;
  isNested?: boolean;
}

export function SessionListItem({ session, isNested = false }: SessionListItemProps) {
  const { activeSessionId, setActiveSession, deletingSessionIds, addDeletingSessionId, removeDeletingSessionId, isGitStatusLoading } = useSessionStore();
  const { navigateToSessions } = useNavigationStore();
  const isActive = activeSessionId === session.id;
  const isDeleting = deletingSessionIds.has(session.id);
  const [hasRunScript, setHasRunScript] = useState(false);
  const [isRunning, setIsRunning] = useState(false);
  const [isClosing, setIsClosing] = useState(false);
  const [isEditing, setIsEditing] = useState(false);
  const [editName, setEditName] = useState(session.name);
  const [showContextMenu, setShowContextMenu] = useState(false);
  const [contextMenuPosition, setContextMenuPosition] = useState({ x: 0, y: 0 });
  const [gitStatus, setGitStatus] = useState<GitStatus | undefined>(session.gitStatus);
  const gitStatusLoading = isGitStatusLoading(session.id);
  
  // Force re-render when session status changes
  const [, forceUpdate] = useState({});
  useEffect(() => {
    // Subscribe to session updates to ensure UI updates when this session's status changes
    const unsubscribe = useSessionStore.subscribe((state) => {
      const updatedSession = state.sessions.find(s => s.id === session.id) || 
        (state.activeMainRepoSession?.id === session.id ? state.activeMainRepoSession : null);
      
      if (updatedSession && updatedSession.status !== session.status) {
        forceUpdate({});
      }
    });
    
    // Also listen for custom session status change events
    const handleStatusChange = (event: CustomEvent) => {
      if (event.detail.sessionId === session.id) {
        forceUpdate({});
      }
    };
    
    window.addEventListener('session-status-changed', handleStatusChange as EventListener);
    
    return () => {
      unsubscribe();
      window.removeEventListener('session-status-changed', handleStatusChange as EventListener);
    };
  }, [session.id, session.status]);
  
  useEffect(() => {
    // Check if this session's project has a run script
    const checkRunScript = () => {
      API.sessions.hasRunScript(session.id)
        .then(response => {
          if (response.success) {
            setHasRunScript(response.data);
          }
        })
        .catch(console.error);
    };

    checkRunScript();

    // Listen for project updates
    let unsubscribe: (() => void) | undefined;
    
    if (window.electronAPI?.events?.onProjectUpdated) {
      unsubscribe = window.electronAPI.events.onProjectUpdated((project) => {
        // Check if this session belongs to the updated project
        if (session.projectId === project.id) {
          // Re-check if the run script exists for this session
          checkRunScript();
        }
      });
    }

    return () => {
      if (unsubscribe) {
        unsubscribe();
      }
    };
  }, [session.id, session.projectId]);

  useEffect(() => {
    // Check if this session is currently running
    API.sessions.getRunningSession()
      .then(response => {
        if (response.success) {
          setIsRunning(response.data === session.id);
        }
      })
      .catch(console.error);
  }, [session.id]);

  useEffect(() => {
    // Listen for script session changes
    const handleScriptSessionChange = (event: CustomEvent) => {
      setIsRunning(event.detail === session.id);
    };

    window.addEventListener('script-session-changed', handleScriptSessionChange as EventListener);
    return () => {
      window.removeEventListener('script-session-changed', handleScriptSessionChange as EventListener);
    };
  }, [session.id]);

  useEffect(() => {
    // Listen for script closing state
    const handleScriptClosing = (event: CustomEvent) => {
      setIsClosing(event.detail === session.id);
    };

    window.addEventListener('script-closing', handleScriptClosing as EventListener);
    return () => {
      window.removeEventListener('script-closing', handleScriptClosing as EventListener);
    };
  }, [session.id]);

  useEffect(() => {
    // Fetch Git status for this session
    const fetchGitStatus = async () => {
      try {
        // Don't set loading state here anymore - it's handled by backend events
        const response = await window.electronAPI.invoke('sessions:get-git-status', session.id);
        if (response.success && response.gitStatus) {
          setGitStatus(response.gitStatus);
        }
      } catch (error) {
        console.error('Error fetching git status:', error);
      }
    };

    // Initial fetch only if we don't already have git status
    if (!session.archived && session.status !== 'error' && !gitStatus) {
      fetchGitStatus();
    }

    // Listen for git status updates
    let unsubscribeGitStatus: (() => void) | undefined;
    
    if (window.electronAPI?.events?.onGitStatusUpdated) {
      unsubscribeGitStatus = window.electronAPI.events.onGitStatusUpdated((data) => {
        if (data.sessionId === session.id) {
          setGitStatus(data.gitStatus);
        }
      });
    }

    return () => {
      if (unsubscribeGitStatus) {
        unsubscribeGitStatus();
      }
    };
  }, [session.id, session.archived, session.status, gitStatus]);

  const handleRunScript = async (e: React.MouseEvent) => {
    e.stopPropagation();
    
    if (!hasRunScript) {
      alert('No run script configured for this project.\n\nRun scripts are the commands needed to run your application so you can easily test changes.\n\nTo configure a run script:\n1. Click the settings icon (⚙️) next to your project (only shows on hover)\n\n2. Enter your \'Build Script\' to run at worktree creation (Optional)\n\n3. Enter your run script command(s) to run your application for testing');
      return;
    }

    try {
      // Check if there's a running script that needs to be stopped
      const runningSessionResponse = await API.sessions.getRunningSession();
      if (runningSessionResponse.success && runningSessionResponse.data) {
        // Set closing state for the currently running session
        window.dispatchEvent(new CustomEvent('script-closing', { detail: runningSessionResponse.data }));
      }
      
      // First stop any currently running script
      // The stopScript method now waits for full cleanup before returning
      await API.sessions.stopScript();
      
      // Clear closing state after stop completes
      window.dispatchEvent(new CustomEvent('script-closing', { detail: null }));
      
      // Clear any previous script output for this session
      useSessionStore.getState().clearScriptOutput(session.id);
      
      // Then run the script for this session
      const response = await API.sessions.runScript(session.id);

      if (!response.success) {
        throw new Error(response.error || 'Failed to run script');
      }

      // Update running state for all sessions
      window.dispatchEvent(new CustomEvent('script-session-changed', { detail: session.id }));
    } catch (error) {
      console.error('Error running script:', error);
      // Clear closing state on error
      window.dispatchEvent(new CustomEvent('script-closing', { detail: null }));
      alert('Failed to run script');
    }
  };

  const handleStopScript = async (e: React.MouseEvent) => {
    e.stopPropagation();
    
    try {
      console.log('Stopping script...');
      // Set closing state for this session
      setIsClosing(true);
      const response = await API.sessions.stopScript();

      if (!response.success) {
        throw new Error(response.error || 'Failed to stop script');
      }

      console.log('Script stop request successful');
      // Clear closing state
      setIsClosing(false);
      // Update running state for all sessions
      window.dispatchEvent(new CustomEvent('script-session-changed', { detail: null }));
    } catch (error) {
      console.error('Error stopping script:', error);
      setIsClosing(false);
      alert('Failed to stop script');
    } finally {
      // Ensure closing state is cleared
      setIsClosing(false);
    }
  };

  const handleDelete = async (e: React.MouseEvent) => {
    e.stopPropagation(); // Prevent selecting the session
    
    // Prevent deletion if already being deleted
    if (isDeleting) return;
    
    const confirmMessage = `Archive session "${session.name}"? This will:\n` +
      `• Move the session to the archived sessions list\n` +
      `• Preserve all session history and outputs\n` +
      (session.isMainRepo ? `• Close the active Claude Code connection` : `• Remove the git worktree (${session.worktreePath?.split('/').pop() || 'worktree'})`);
    
    const confirmed = window.confirm(confirmMessage);
    if (!confirmed) return;
    
    addDeletingSessionId(session.id);
    try {
      const response = await API.sessions.delete(session.id);
      
      if (!response.success) {
        throw new Error(response.error || 'Failed to archive session');
      }
      
      // If this was the active session, clear the selection
      if (isActive) {
        setActiveSession(null);
      }
    } catch (error) {
      console.error('Error archiving session:', error);
      alert('Failed to archive session');
    } finally {
      removeDeletingSessionId(session.id);
    }
  };

  const handleSaveEdit = async () => {
    if (editName.trim() === '') {
      setEditName(session.name);
      setIsEditing(false);
      return;
    }

    if (editName === session.name) {
      setIsEditing(false);
      return;
    }

    try {
      const response = await API.sessions.rename(session.id, editName.trim());
      if (!response.success) {
        throw new Error(response.error || 'Failed to rename session');
      }
      setIsEditing(false);
    } catch (error) {
      console.error('Error renaming session:', error);
      alert('Failed to rename session');
      setEditName(session.name);
      setIsEditing(false);
    }
  };

  const handleCancelEdit = () => {
    setEditName(session.name);
    setIsEditing(false);
  };

  const handleKeyDown = (e: React.KeyboardEvent<HTMLInputElement>) => {
    if (e.key === 'Enter') {
      e.preventDefault();
      handleSaveEdit();
    } else if (e.key === 'Escape') {
      handleCancelEdit();
    }
  };

  const handleContextMenu = (e: React.MouseEvent) => {
    e.preventDefault();
    e.stopPropagation();
    setContextMenuPosition({ x: e.clientX, y: e.clientY });
    setShowContextMenu(true);
  };

  const closeContextMenu = () => {
    setShowContextMenu(false);
  };

  // Close context menu when clicking outside
  useEffect(() => {
    if (showContextMenu) {
      const handleClick = () => closeContextMenu();
      document.addEventListener('click', handleClick);
      return () => document.removeEventListener('click', handleClick);
    }
  }, [showContextMenu]);

  const handleRename = () => {
    closeContextMenu();
    setEditName(session.name);
    setIsEditing(true);
  };

  const handleDeleteFromMenu = () => {
    closeContextMenu();
    handleDelete({ stopPropagation: () => {} } as React.MouseEvent);
  };

  const handleToggleFavorite = async (e: React.MouseEvent) => {
    e.stopPropagation();
    
    try {
      const response = await API.sessions.toggleFavorite(session.id);
      
      if (!response.success) {
        throw new Error(response.error || 'Failed to toggle favorite status');
      }
      
    } catch (error) {
      console.error('Error toggling favorite status:', error);
      alert('Failed to toggle favorite status');
    }
  };
  
  return (
    <>
      <div
        className={`w-full text-left ${isNested ? 'px-2 py-1.5' : 'px-3 py-2'} rounded-md flex items-center space-x-2 transition-colors group ${
          isActive 
            ? 'bg-blue-100 dark:bg-gray-700 text-gray-900 dark:text-white' 
            : 'hover:bg-gray-100 dark:hover:bg-gray-700/50 text-gray-700 dark:text-gray-300'
        } ${isNested ? 'text-sm' : ''}`}
        onContextMenu={handleContextMenu}
      >
        <button
          onClick={() => {
            setActiveSession(session.id);
            navigateToSessions();
          }}
          className="flex items-center justify-start space-x-3 flex-1 min-w-0"
        >
          {isEditing ? (
            <input
              type="text"
              value={editName}
              onChange={(e) => setEditName(e.target.value)}
              onKeyDown={handleKeyDown}
              onBlur={handleSaveEdit}
              onClick={(e) => e.stopPropagation()}
              className="flex-1 text-sm bg-white dark:bg-gray-800 text-gray-900 dark:text-white px-2 py-1 rounded border border-gray-300 dark:border-gray-600 focus:border-blue-500 focus:outline-none"
              autoFocus
            />
          ) : (
<<<<<<< HEAD
            <span className="flex-1 truncate text-sm text-left">
              {session.name}
=======
            <span className="flex-1 truncate text-sm text-left flex items-center gap-2">
              {(gitStatus || gitStatusLoading) && !session.archived && (
                <GitStatusIndicator gitStatus={gitStatus} size="small" sessionId={session.id} isLoading={gitStatusLoading} />
              )}
              <StatusIndicator session={session} size="small" />
              <span className="ml-1">{session.name}</span>
>>>>>>> bf5b7a0b
              {!!session.isMainRepo && (
                <span className="text-xs text-blue-600 dark:text-blue-400 ml-1">(main)</span>
              )}
            </span>
          )}
          {!isEditing && (isRunning || isClosing) && (
            <span className={isClosing ? "text-amber-600 dark:text-amber-400 text-xs" : "text-green-600 dark:text-green-400 text-xs"}>
              {isClosing ? '⏸️ Closing' : '▶️ Running'}
            </span>
          )}
        </button>
        <div className="flex items-center space-x-1">
          {!isEditing && (
            <>
              {!session.archived && (
                <button
                  onClick={handleToggleFavorite}
                  className={`p-1 rounded transition-all ${
                    session.isFavorite 
                      ? 'text-yellow-500 hover:text-yellow-600 dark:text-yellow-400 dark:hover:text-yellow-300' 
                      : 'text-gray-400 hover:text-gray-600 dark:text-gray-600 dark:hover:text-gray-400 opacity-0 group-hover:opacity-100'
                  } hover:bg-gray-100 dark:hover:bg-gray-700/50`}
                  title={session.isFavorite ? 'Remove from favorites' : 'Add to favorites'}
                >
                  <Star 
                    className="w-4 h-4" 
                    fill={session.isFavorite ? 'currentColor' : 'none'}
                    strokeWidth={session.isFavorite ? 0 : 2}
                  />
                </button>
              )}
              {!session.archived && (
                <button
                  onClick={isRunning ? handleStopScript : handleRunScript}
                  className={`opacity-0 group-hover:opacity-100 transition-opacity p-1 rounded ${
                    isClosing
                      ? 'cursor-wait text-amber-600 dark:text-amber-400'
                      : isRunning 
                      ? 'hover:bg-red-100 dark:hover:bg-red-600/20 text-red-600 dark:text-red-400 hover:text-red-700 dark:hover:text-red-300' 
                      : hasRunScript
                        ? 'hover:bg-green-100 dark:hover:bg-green-600/20 text-green-600 dark:text-green-400 hover:text-green-700 dark:hover:text-green-300'
                        : 'hover:bg-gray-100 dark:hover:bg-gray-600/20 text-gray-400 dark:text-gray-500 hover:text-gray-500 dark:hover:text-gray-400'
                  }`}
                  title={isClosing ? 'Closing script...' : isRunning ? 'Stop script' : (hasRunScript ? 'Run script' : 'No run script configured - Click to configure')}
                  disabled={isClosing}
                >
                  {isClosing ? '⏸️' : isRunning ? '⏹️' : '▶️'}
                </button>
              )}
              {!session.archived && (
                <button
                  onClick={handleDelete}
                  disabled={isDeleting}
                  className={`opacity-0 group-hover:opacity-100 transition-opacity p-1 rounded hover:bg-amber-100 dark:hover:bg-amber-600/20 ${
                    isDeleting ? 'cursor-not-allowed' : ''
                  }`}
                  title="Archive session"
                >
                  {isDeleting ? (
                    <span className="text-gray-600 dark:text-gray-400">⏳</span>
                  ) : (
                    <Archive className="w-4 h-4 text-amber-600 dark:text-amber-400 hover:text-amber-700 dark:hover:text-amber-300" />
                  )}
                </button>
              )}
            </>
          )}
        </div>
      </div>

      {/* Context Menu */}
      {showContextMenu && (
        <div
          className="fixed bg-white dark:bg-gray-800 border border-gray-200 dark:border-gray-700 rounded-md shadow-lg py-1 z-50 min-w-[150px]"
          style={{ top: contextMenuPosition.y, left: contextMenuPosition.x }}
          onClick={(e) => e.stopPropagation()}
        >
          <button
            onClick={handleRename}
            className="w-full text-left px-4 py-2 text-sm text-gray-700 dark:text-gray-300 hover:bg-gray-100 dark:hover:bg-gray-700 hover:text-gray-900 dark:hover:text-white"
          >
            Rename
          </button>
          <button
            onClick={() => {
              closeContextMenu();
              if (isRunning) {
                handleStopScript({ stopPropagation: () => {} } as React.MouseEvent);
              } else {
                handleRunScript({ stopPropagation: () => {} } as React.MouseEvent);
              }
            }}
            disabled={isClosing}
            className={`w-full text-left px-4 py-2 text-sm ${
              isClosing 
                ? 'text-gray-400 dark:text-gray-600 cursor-wait' 
                : 'text-gray-700 dark:text-gray-300 hover:bg-gray-100 dark:hover:bg-gray-700 hover:text-gray-900 dark:hover:text-white'
            }`}
          >
            {isClosing ? 'Closing Script...' : isRunning ? 'Stop Script' : 'Run Script'}
          </button>
          <div className="border-t border-gray-200 dark:border-gray-700 my-1" />
          <button
            onClick={handleDeleteFromMenu}
            className="w-full text-left px-4 py-2 text-sm text-red-600 dark:text-red-400 hover:bg-gray-100 dark:hover:bg-gray-700 hover:text-red-700 dark:hover:text-red-300"
          >
            {session.isMainRepo ? 'Archive' : 'Delete'}
          </button>
        </div>
      )}
    </>
  );
}<|MERGE_RESOLUTION|>--- conflicted
+++ resolved
@@ -382,17 +382,12 @@
               autoFocus
             />
           ) : (
-<<<<<<< HEAD
-            <span className="flex-1 truncate text-sm text-left">
-              {session.name}
-=======
             <span className="flex-1 truncate text-sm text-left flex items-center gap-2">
               {(gitStatus || gitStatusLoading) && !session.archived && (
                 <GitStatusIndicator gitStatus={gitStatus} size="small" sessionId={session.id} isLoading={gitStatusLoading} />
               )}
               <StatusIndicator session={session} size="small" />
               <span className="ml-1">{session.name}</span>
->>>>>>> bf5b7a0b
               {!!session.isMainRepo && (
                 <span className="text-xs text-blue-600 dark:text-blue-400 ml-1">(main)</span>
               )}
